from PyQt5.QtWidgets import QWidget, QApplication
from PyQt5.QtCore import pyqtSignal
from package.ui.cameracontrolwidget_ui import Ui_CameraControlWidget
from package.data import camerasettings


class CameraControlWidget(QWidget, Ui_CameraControlWidget):
    # TODO: Calls to JKamGenDriver could be done through signals so that JKamGenDriver could operate in its own thread
    """
    This widget essentially serves as a ui for a jkamgendriver. It handles receiving user inputs to change camera
    settings such as camera state (arm/disarm, start/stop acquisition), trigger mode, and exposure time. It also
    receives and passes frames through the frame_received_signal signal.
    """
    frame_received_signal = pyqtSignal(object)
    armed_signal = pyqtSignal()
    disarmed_signal = pyqtSignal()
    started_signal = pyqtSignal()
    continuous_enabled_signal = pyqtSignal()
    triggered_enabled_signal = pyqtSignal()

    def __init__(self, parent=None):
        super(CameraControlWidget, self).__init__(parent=parent)
        self.setupUi(self)

        self.armed = False
        self.arm_pushButton.clicked.connect(self.toggle_arm)
        self.start_pushButton.clicked.connect(self.toggle_start)

        self.continuous_radioButton.toggled.connect(self.continuous_toggled)
        self.triggered_radioButton.toggled.connect(self.triggered_toggled)
        self.hardware_trigger_radioButton.toggled.connect(self.hardware_trigger_toggled)
        self.software_trigger_radioButton.toggled.connect(self.software_trigger_toggled)

        self.exposure_time = round(float(self.exposure_lineEdit.text()), 2)
        self.exposure_lineEdit.textChanged.connect(self.exposure_edited)
        self.exposure_lineEdit.editingFinished.connect(self.update_exposure)
        self.exposure_pushButton.clicked.connect(self.set_exposure)

        self.driver = None
        self.serial_number = ''
        self.imaging_systems_dict = dict()
        self.populate_imaging_systems()
        self.imaging_system = None

    def populate_imaging_systems(self):
        for system in camerasettings.imaging_system_list:
            self.camera_comboBox.addItem(system.name)
            self.imaging_systems_dict[system.name] = system

    def load_driver(self):
        self.unload_driver()
        if self.camera_comboBox.currentIndex() != 0:
            imaging_system_name = self.camera_comboBox.currentText()
            self.imaging_system = self.imaging_systems_dict[imaging_system_name]
            self.serial_number = self.imaging_system.camera_serial_number
            self.driver = self.imaging_system.camera_type.driver
            self.software_trigger_pushButton.clicked.connect(self.driver.execute_software_trigger)
            self.driver.frame_captured_signal.connect(self.frame_received_signal.emit)
        elif self.camera_comboBox.currentIndex() == 0:
            print('Please select imaging system!')
            self.driver = None
            self.serial_number = ''

    def unload_driver(self):
        try:
            self.software_trigger_pushButton.disconnect()
        except (AttributeError, TypeError):
            pass
        try:
            self.driver.frame_captured_signal.disconnect()
        except (AttributeError, TypeError):
            pass
        self.driver = None
        self.serial_number = ''

    def arm(self):
        self.arm_pushButton.setText('Arming')
        QApplication.processEvents()
        try:
            self.load_driver()
            if self.driver is None:
<<<<<<< HEAD
                print('No driver loaded')
=======
                self.arm_pushButton.setText('Arm Camera')
>>>>>>> 31d17a93
                return
            self.driver.arm_camera(self.serial_number)
            self.armed = True
            self.start_pushButton.setEnabled(True)
            self.exposure_pushButton.setEnabled(True)
            self.set_exposure()
            self.camera_comboBox.setEnabled(False)
            self.arm_pushButton.setText('Disarm Camera')
            self.serial_label.setText(f'Serial Number: {self.serial_number}')
            self.continuous_radioButton.setEnabled(True)
            self.triggered_radioButton.setEnabled(True)
            if self.continuous_radioButton.isChecked():
                self.continuous_toggled(True)
            elif self.triggered_radioButton.isChecked():
                self.triggered_toggled(True)
            self.armed_signal.emit()
        except Exception as e:
            print('Error while trying to ARM camera')
            print(e)
            self.abort()

    def disarm(self, aborting=False):
        if not aborting:
            try:
                if self.driver.acquiring:
                    self.stop()
                self.driver.disarm_camera()
            except Exception as e:
                print('Error while trying to DISARM camera')
                print(e)
                self.abort()
        self.armed = False
        self.arm_pushButton.setChecked(False)
        self.start_pushButton.setEnabled(False)
        self.exposure_pushButton.setEnabled(False)
        self.camera_comboBox.setEnabled(True)
        self.arm_pushButton.setText('Arm Camera')
        self.serial_label.setText(f'Serial Number: xxxxxxxx')
        self.continuous_radioButton.setEnabled(False)
        self.triggered_radioButton.setEnabled(False)
        self.software_trigger_radioButton.setEnabled(False)
        self.hardware_trigger_radioButton.setEnabled(False)
        self.unload_driver()
        self.disarmed_signal.emit()

    def toggle_arm(self):
        if not self.armed:
            self.arm()
        elif self.armed:
            self.disarm()

    def start(self):
        try:
            self.driver.start_acquisition()
            self.start_pushButton.setText('Stop Camera')
            self.continuous_radioButton.setEnabled(False)
            self.triggered_radioButton.setEnabled(False)
            self.software_trigger_radioButton.setEnabled(False)
            self.hardware_trigger_radioButton.setEnabled(False)
            if self.triggered_radioButton.isChecked() and self.software_trigger_radioButton.isChecked():
                self.software_trigger_pushButton.setEnabled(True)
            self.started_signal.emit()
        except Exception as e:
            print('Error while trying to START video')
            print(e)
            self.abort()

    def stop(self, aborting=False):
        if not aborting:
            try:
                self.driver.stop_acquisition()
            except Exception as e:
                print('Error while trying to STOP video')
                print(e)
                self.abort()
        self.start_pushButton.setText('Start Camera')

        self.software_trigger_pushButton.setEnabled(False)
        self.continuous_radioButton.setEnabled(True)
        self.triggered_radioButton.setEnabled(True)
        if self.continuous_radioButton.isChecked():
            self.continuous_toggled(True, aborting=aborting)
        elif self.triggered_radioButton.isChecked():
            self.triggered_toggled(True, aborting=aborting)

    def toggle_start(self):
        if not self.driver.acquiring:
            self.start()
        else:
            self.stop()

    def continuous_toggled(self, checked, aborting=False):
        if checked:
            self.software_trigger_radioButton.setEnabled(False)
            self.hardware_trigger_radioButton.setEnabled(False)
            self.continuous_enabled_signal.emit()
            if not aborting:
                self.driver.trigger_off()

    def triggered_toggled(self, checked, aborting=False):
        if checked:
            self.software_trigger_radioButton.setEnabled(True)
            self.hardware_trigger_radioButton.setEnabled(True)
            self.triggered_enabled_signal.emit()
<<<<<<< HEAD
            self.driver.trigger_on()
            if self.hardware_trigger_radioButton.isChecked():
                self.driver.set_hardware_trigger()
            elif self.software_trigger_radioButton.isChecked():
                self.driver.set_software_trigger()
=======
            if not aborting:
                self.driver.trigger_on()
>>>>>>> 31d17a93

    def hardware_trigger_toggled(self, checked):
        if checked:
            self.driver.set_hardware_trigger()

    def software_trigger_toggled(self, checked):
        if checked:
            self.driver.set_software_trigger()

    def exposure_edited(self):
        self.exposure_lineEdit.setStyleSheet("QLineEdit {background-color: #FFAAAA;}")

    def update_exposure(self):
        exposure_input = self.exposure_lineEdit.text()
        try:
            self.exposure_time = round(float(exposure_input), 2)
        except ValueError:
            print(f'{exposure_input} invalid input for exposure time')
            self.exposure_lineEdit.setText(f'{self.exposure_time:.2f}')
            self.exposure_lineEdit.setStyleSheet("QLineEdit {background-color: #FFFFFF;}")

    def set_exposure(self):
        self.driver.set_exposure_time(self.exposure_time)
        self.exposure_lineEdit.setStyleSheet("QLineEdit {background-color: #FFFFFF;}")

    def abort(self):
        self.stop(aborting=True)
        self.disarm(aborting=True)

    def close(self):
        try:
            self.driver.close_connection()
        except AttributeError:
            pass<|MERGE_RESOLUTION|>--- conflicted
+++ resolved
@@ -79,11 +79,7 @@
         try:
             self.load_driver()
             if self.driver is None:
-<<<<<<< HEAD
-                print('No driver loaded')
-=======
                 self.arm_pushButton.setText('Arm Camera')
->>>>>>> 31d17a93
                 return
             self.driver.arm_camera(self.serial_number)
             self.armed = True
@@ -165,9 +161,9 @@
         self.continuous_radioButton.setEnabled(True)
         self.triggered_radioButton.setEnabled(True)
         if self.continuous_radioButton.isChecked():
-            self.continuous_toggled(True, aborting=aborting)
+            self.continuous_toggled(True)
         elif self.triggered_radioButton.isChecked():
-            self.triggered_toggled(True, aborting=aborting)
+            self.triggered_toggled(True)
 
     def toggle_start(self):
         if not self.driver.acquiring:
@@ -175,29 +171,19 @@
         else:
             self.stop()
 
-    def continuous_toggled(self, checked, aborting=False):
+    def continuous_toggled(self, checked):
         if checked:
             self.software_trigger_radioButton.setEnabled(False)
             self.hardware_trigger_radioButton.setEnabled(False)
             self.continuous_enabled_signal.emit()
-            if not aborting:
-                self.driver.trigger_off()
-
-    def triggered_toggled(self, checked, aborting=False):
+            self.driver.trigger_off()
+
+    def triggered_toggled(self, checked):
         if checked:
             self.software_trigger_radioButton.setEnabled(True)
             self.hardware_trigger_radioButton.setEnabled(True)
             self.triggered_enabled_signal.emit()
-<<<<<<< HEAD
             self.driver.trigger_on()
-            if self.hardware_trigger_radioButton.isChecked():
-                self.driver.set_hardware_trigger()
-            elif self.software_trigger_radioButton.isChecked():
-                self.driver.set_software_trigger()
-=======
-            if not aborting:
-                self.driver.trigger_on()
->>>>>>> 31d17a93
 
     def hardware_trigger_toggled(self, checked):
         if checked:
